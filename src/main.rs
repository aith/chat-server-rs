//! A chat server that broadcasts a message to all connections.
//!
//! This example is explicitly more verbose than it has to be. This is to
//! illustrate more concepts.
//!
//! A chat server for telnet clients. After a telnet client connects, the first
//! line should contain the client's name. After that, all lines sent by a
//! client are broadcasted to all other connected clients.
//!
//! Because the client is telnet, lines are delimited by "\r\n".
//!
//! You can test this out by running:
//!
//!     cargo run --example chat
//!
//! And then in another terminal run:
//!
//!     telnet localhost 6142
//!
//! You can run the `telnet` command in any number of additional windows.
//!
//! You can run the second command in multiple windows and then chat between the
//! two, seeing the messages from the other client as they're received. For all
//! connected clients they'll all join the same room and see everyone else's
//! messages.

// I ran cargo fmt (rustfmt)
#![warn(rust_2018_idioms)]

<<<<<<< HEAD
use tokio::net::{TcpListener, TcpStream};
use tokio::sync::{mpsc, Mutex, oneshot};
use tokio::signal::unix::{signal, SignalKind};
use tokio_stream::StreamExt;
use tokio_util::codec::{Framed, LinesCodec};

use futures::SinkExt;
=======
>>>>>>> b2ff1919
use std::collections::HashMap;
use std::env;
use std::error::Error;
use std::io;
use std::net::SocketAddr;
use std::sync::Arc;
use futures::executor::block_on;

use futures::SinkExt;
use tokio::net::{TcpListener, TcpStream};
use tokio::sync::{mpsc, Mutex};
use tokio_stream::StreamExt;
use tokio_util::codec::{Framed, LinesCodec};

#[tokio::main]
async fn main() -> Result<(), Box<dyn Error>> {
    // if these are locals I don't think there's much use in being constants
    let default_port = 1234u16;
    let default_host = "0.0.0.0";

    let state = Arc::new(Mutex::new(Shared::new())); // Shared state
    let addr = env::args()
        .nth(1)
        // format!'s nicer here
        .unwrap_or_else(|| format!("{}:{}", default_host, default_port));
    let listener = TcpListener::bind(&addr).await?;

    tracing::info!("server running on {}", addr);

    // Graceful shutdown if called
<<<<<<< HEAD
    tokio::spawn(async move {
        return cancel_tasks().await;
    });
=======
    // commented out for now so SIGINT works
    // cancel_tasks().await;
>>>>>>> b2ff1919

    loop {
        // Asynchronously wait for an inbound TcpStream.
        let (stream, addr) = listener.accept().await?;
        // Clone a handle to the `Shared` state for the new connection.
        let state = state.clone(); // Get & increase ref counts

        // Spawn our handler to be run asynchronously.
        tokio::spawn(async move {
            tracing::debug!("accepted connection");
            if let Err(e) = process(state, stream, addr).await {
                tracing::info!("an error occurred; error = {:?}", e);
            }
        });
    }
}

/// Shorthand for the transmit half of the message channel.
type Sx = mpsc::UnboundedSender<String>;

/// Shorthand for the receive half of the message channel.
type Rx = mpsc::UnboundedReceiver<String>;

/// Data that is shared between all peers in the chat server.
///
/// This is the set of `Sx` handles for all connected clients. Whenever a
/// message is received from a client, it is broadcasted to all peers by
/// iterating over the `peers` entries and sending a copy of the message on each
/// `Sx`.
struct Shared {
    // changed the Vec of pairs to a HashMap
    // can still easily iterate through the entries as pairs
    // but you can also easily remove by SocketAddr
    peers: HashMap<String, HashMap<SocketAddr, Sx>>, // Must be locked before writes to avoid data conflicts
}

/// The state for each connected client.
struct Peer {
    /// The TCP socket wrapped with the `Lines` codec, defined below.
    ///
    /// This handles sending and receiving data on the socket. When using
    /// `Lines`, we can work at the line level instead of having to manage the
    /// raw byte operations.
    lines: Framed<TcpStream, LinesCodec>,

    /// Receive half of the message channel.
    ///
    /// This is used to receive messages from peers. When a message is received
    /// off of this `Rx`, it will be written to the socket.
    rx: Rx,
}

impl Shared {
    /// Create a new, empty, instance of `Shared`.
    fn new() -> Self {
        // nicer and more idiomatic to use Self instead of repeating the type
        Self {
            peers: HashMap::new(),
        }
    }

    /// Send a `LineCodec` encoded message to every peer, except for the sender.
    // take things like SocketAddr by reference preferrably (though I think it might be Copy anyways)
    // same with &str; unless you need String use &str
    async fn broadcast(&mut self, sender: &SocketAddr, message: &str, room_id: &str) {
        self.peers
            // you probably can rework things so a broadcast, etc. is room specific,
            // so you wouldn't need this lookup (and it couldn't fail that way)
            .get_mut(room_id)
            .expect("only call broadcast with an existing room_id")
            .iter_mut()
            // to me the functional way shows intent better
            // your way is fine though
            .filter(|(socket, _sx)| *socket != sender)
            .map(|(_socket, sx)| sx)
            .for_each(|sx| {
                let _ = sx.send(message.into());
            });
    }

    async fn add_peer(&mut self, room_id: String, sx: Sx, peer: &Peer) -> io::Result<()> {
        let addr = peer.lines.get_ref().peer_addr()?;
        self.peers
            .entry(room_id)
            .or_default() // Default if doesn't exist
            .insert(addr, sx);
        Ok(())
    }

    async fn rm_peer(&mut self, room_id: &str, addr: &SocketAddr) {
        self.peers
            .get_mut(room_id)
            .expect("only call rm_peer with an existing room_id")
            // now that it's a HashMap you can easily remove in O(1)
            .remove(addr);
    }
}

impl Peer {
    /// Create a new instance of `Peer`.
    // No need to be async or return a Result if you're not using await or returning errors
    fn new(lines: Framed<TcpStream, LinesCodec>) -> (Self, Sx) {
        // Create a channel for this peer
        let (sx, rx) = mpsc::unbounded_channel();
        // Add an entry for this `Peer` in the shared state map.
        (Self { lines, rx }, sx)
    }
}

<<<<<<< HEAD
async fn cancel_tasks() -> Result<(), Box<dyn std::error::Error>>
{
    let mut term = signal(SignalKind::terminate())?;
    tokio::select! {
        option = tokio::signal::ctrl_c() => {
            Ok(())
        },
        option = term.recv() => {
            Ok(())
        }
    }
=======
// no need to return a result if it's always Ok(())
async fn cancel_tasks() {
    println!("waiting for ctrl-c");
    tokio::signal::ctrl_c()
        .await
        .expect("failed to listen for event");
    println!("received ctrl-c event");
>>>>>>> b2ff1919
}

/// Process an individual chat client
async fn process(
    state: Arc<Mutex<Shared>>,
    stream: TcpStream,
    addr: SocketAddr,
    // Box<dyn Error + Send + Sync + 'static> is better for errors
    // and most errors should be that anyways
    // you could also use the crate anyhow, which makes things more convenient
) -> Result<(), Box<dyn Error + Send + Sync + 'static>> {
    let mut lines = Framed::new(stream, LinesCodec::new());
    // Send a prompt to the client to enter their username.
    lines.send("Please enter your username:").await?;
    // Read the first line from the `LineCodec` stream to get the username.
    let line = match lines.next().await {
        Some(Ok(ln)) => ln,
        // We didn't get a line so we return early here.
        _ => {
            tracing::error!("Failed to get username from {}. Client disconnected.", addr);
            return Ok(());
        }
    };
    // Register our peer with state which internally sets up some channels.
    let (mut peer, sx) = Peer::new(lines);
    // process line
    // your way was fine but I prefer putting the Vec type in the call where it's used
    let vec = line.split_whitespace().collect::<Vec<_>>();
    let (_cmd, room_id, username) = match *vec.as_slice() {
        // if you match as a slice, you don't need to keep indexing,
        // which has bounds checking
        // this way there's only 1 bounds check and you get to name the variables
        [cmd, room_id, username] => {
            if cmd.to_uppercase() != "JOIN" {
                // TODO can I send this arm to the outermost _ arm?
                tracing::error!("Incorrect input");
                return Ok(());
            }
            (cmd, room_id, username)
        }
        _ => {
            // TODO this isn't sent in time
            peer.lines.send("Error").await?;  // into() turns err into return type
            return Ok(());
        }
    };
    // Add client to room
    {
        let mut state = state.lock().await;
        state.add_peer(room_id.to_string(), sx, &peer).await?;
    }
    // A client has connected, let's let everyone know.
    {
        let mut state = state.lock().await;
        let msg = format!("{} has joined the chat", username);
        tracing::info!("{}", msg);
        state.broadcast(&addr, msg.as_str(), room_id).await;
    }
    // Process incoming messages until our stream is exhausted by a disconnect.
    loop {
        tokio::select! {
            // A message was received from a peer. Send it to the current user.
            Some(msg) = peer.rx.recv() => {
                peer.lines.send(&msg).await?;
            }
            result = peer.lines.next() => match result {
                // A message was received from the current user, we should
                // broadcast this message to the other users.
                Some(Ok(msg)) => {
                    let mut state = state.lock().await;
                    let msg = format!("{}: {}", username, msg);
<<<<<<< HEAD
                    state.broadcast(addr, &msg, roomid.to_string()).await;
=======
                    state.broadcast(&addr, msg.as_str(), room_id).await;
>>>>>>> b2ff1919
                }
                // An error occurred.
                Some(Err(e)) => {
                    tracing::error!(
                        "an error occurred while processing messages for {}; error = {:?}",
                        username,
                        e
                    );
                }
                // The stream has been exhausted.
                None => break,
            },
        }
    }
    // If this section is reached it means that the client was disconnected!
    // Let's let everyone still connected know about it.
    {
        let mut state = state.lock().await;
        state.rm_peer(room_id, &addr).await;
        let msg = format!("{} has left the chat", username);
        tracing::info!("{}", msg);
        state.broadcast(&addr, msg.as_str(), room_id).await;
    }
    Ok(())
}<|MERGE_RESOLUTION|>--- conflicted
+++ resolved
@@ -1,44 +1,9 @@
-//! A chat server that broadcasts a message to all connections.
-//!
-//! This example is explicitly more verbose than it has to be. This is to
-//! illustrate more concepts.
-//!
-//! A chat server for telnet clients. After a telnet client connects, the first
-//! line should contain the client's name. After that, all lines sent by a
-//! client are broadcasted to all other connected clients.
-//!
-//! Because the client is telnet, lines are delimited by "\r\n".
-//!
-//! You can test this out by running:
-//!
-//!     cargo run --example chat
-//!
-//! And then in another terminal run:
-//!
-//!     telnet localhost 6142
-//!
-//! You can run the `telnet` command in any number of additional windows.
-//!
-//! You can run the second command in multiple windows and then chat between the
-//! two, seeing the messages from the other client as they're received. For all
-//! connected clients they'll all join the same room and see everyone else's
-//! messages.
-
 // I ran cargo fmt (rustfmt)
 #![warn(rust_2018_idioms)]
 
-<<<<<<< HEAD
-use tokio::net::{TcpListener, TcpStream};
-use tokio::sync::{mpsc, Mutex, oneshot};
-use tokio::signal::unix::{signal, SignalKind};
-use tokio_stream::StreamExt;
-use tokio_util::codec::{Framed, LinesCodec};
-
-use futures::SinkExt;
-=======
->>>>>>> b2ff1919
 use std::collections::HashMap;
 use std::env;
+use tokio::sync::mpsc::{channel, Sender};
 use std::error::Error;
 use std::io;
 use std::net::SocketAddr;
@@ -50,6 +15,9 @@
 use tokio::sync::{mpsc, Mutex};
 use tokio_stream::StreamExt;
 use tokio_util::codec::{Framed, LinesCodec};
+use tokio::signal::unix::{signal, SignalKind};
+use tokio::io::AsyncReadExt;
+use halfbrown;
 
 #[tokio::main]
 async fn main() -> Result<(), Box<dyn Error>> {
@@ -66,30 +34,25 @@
 
     tracing::info!("server running on {}", addr);
 
-    // Graceful shutdown if called
-<<<<<<< HEAD
     tokio::spawn(async move {
-        return cancel_tasks().await;
+        loop {
+            // Asynchronously wait for an inbound TcpStream.
+            let (stream, addr) = listener.accept().await.unwrap();
+            // Clone a handle to the `Shared` state for the new connection.
+            let state = state.clone(); // Get & increase ref counts
+
+            // Spawn our handler to be run asynchronously.
+            tokio::spawn(async move {
+                tracing::debug!("accepted connection");
+                if let Err(e) = process(state, stream, addr).await {
+                    tracing::info!("an error occurred; error = {:?}", e);
+                }
+            });
+        }
     });
-=======
-    // commented out for now so SIGINT works
-    // cancel_tasks().await;
->>>>>>> b2ff1919
-
-    loop {
-        // Asynchronously wait for an inbound TcpStream.
-        let (stream, addr) = listener.accept().await?;
-        // Clone a handle to the `Shared` state for the new connection.
-        let state = state.clone(); // Get & increase ref counts
-
-        // Spawn our handler to be run asynchronously.
-        tokio::spawn(async move {
-            tracing::debug!("accepted connection");
-            if let Err(e) = process(state, stream, addr).await {
-                tracing::info!("an error occurred; error = {:?}", e);
-            }
-        });
-    }
+
+    // Graceful shutdown
+    cancel_tasks().await
 }
 
 /// Shorthand for the transmit half of the message channel.
@@ -108,7 +71,7 @@
     // changed the Vec of pairs to a HashMap
     // can still easily iterate through the entries as pairs
     // but you can also easily remove by SocketAddr
-    peers: HashMap<String, HashMap<SocketAddr, Sx>>, // Must be locked before writes to avoid data conflicts
+    peers: halfbrown::HashMap<String, Room>, // Must be locked before writes to avoid data conflicts
 }
 
 /// The state for each connected client.
@@ -127,50 +90,55 @@
     rx: Rx,
 }
 
-impl Shared {
-    /// Create a new, empty, instance of `Shared`.
-    fn new() -> Self {
-        // nicer and more idiomatic to use Self instead of repeating the type
-        Self {
-            peers: HashMap::new(),
-        }
-    }
-
-    /// Send a `LineCodec` encoded message to every peer, except for the sender.
-    // take things like SocketAddr by reference preferrably (though I think it might be Copy anyways)
-    // same with &str; unless you need String use &str
-    async fn broadcast(&mut self, sender: &SocketAddr, message: &str, room_id: &str) {
+struct Room {
+    peers: HashMap<SocketAddr, Sx>
+}
+
+impl Room {
+    fn new() -> Room {
+        Self { peers: Default::default() }
+    }
+
+    async fn add_peer(&mut self, room_id: String, sx: Sx, peer: &Peer) -> io::Result<()> {
+        let addr = peer.lines.get_ref().peer_addr()?;
+        self.peers.insert(addr, sx);
+        Ok(())
+    }
+
+    async fn rm_peer(&mut self, room_id: &str, addr: &SocketAddr) -> io::Result<()>{
+        self.peers.remove(addr);
+        Ok(())
+    }
+
+    async fn broadcast(&mut self, sender: &SocketAddr, message: &str) {
         self.peers
-            // you probably can rework things so a broadcast, etc. is room specific,
-            // so you wouldn't need this lookup (and it couldn't fail that way)
-            .get_mut(room_id)
-            .expect("only call broadcast with an existing room_id")
             .iter_mut()
-            // to me the functional way shows intent better
-            // your way is fine though
-            .filter(|(socket, _sx)| *socket != sender)
+            // .filter(|(socket, _sx)| *socket != sender)
             .map(|(_socket, sx)| sx)
             .for_each(|sx| {
                 let _ = sx.send(message.into());
             });
     }
 
-    async fn add_peer(&mut self, room_id: String, sx: Sx, peer: &Peer) -> io::Result<()> {
-        let addr = peer.lines.get_ref().peer_addr()?;
-        self.peers
-            .entry(room_id)
-            .or_default() // Default if doesn't exist
-            .insert(addr, sx);
-        Ok(())
-    }
-
-    async fn rm_peer(&mut self, room_id: &str, addr: &SocketAddr) {
-        self.peers
-            .get_mut(room_id)
-            .expect("only call rm_peer with an existing room_id")
-            // now that it's a HashMap you can easily remove in O(1)
-            .remove(addr);
-    }
+}
+
+impl Shared {
+    /// Create a new, empty, instance of `Shared`.
+    fn new() -> Self {
+        Self {
+            // Halfbrown: uses Vec at low count (>32) for faster iterations
+            //            but switches to HashMap after that for faster lookup
+            peers: halfbrown::HashMap::new(),
+        }
+    }
+
+    fn get_room(&mut self, key: String) -> &mut Room {
+        return self.peers.entry(key).or_insert(Room::new());
+    }
+
+    // Send a `LineCodec` encoded message to every peer, except for the sender.
+    // take things like SocketAddr by reference preferrably (though I think it might be Copy anyways)
+    // same with &str; unless you need String use &str
 }
 
 impl Peer {
@@ -184,33 +152,30 @@
     }
 }
 
-<<<<<<< HEAD
 async fn cancel_tasks() -> Result<(), Box<dyn std::error::Error>>
 {
     let mut term = signal(SignalKind::terminate())?;
     tokio::select! {
-        option = tokio::signal::ctrl_c() => {
+        _option = tokio::signal::ctrl_c() => {
+            println!("SIGINT");
             Ok(())
         },
-        option = term.recv() => {
+        _option = term.recv() => {
+            println!("SIGTERM");
             Ok(())
         }
     }
-=======
-// no need to return a result if it's always Ok(())
-async fn cancel_tasks() {
-    println!("waiting for ctrl-c");
-    tokio::signal::ctrl_c()
-        .await
-        .expect("failed to listen for event");
-    println!("received ctrl-c event");
->>>>>>> b2ff1919
+}
+
+fn is_oob(st: &str) -> bool {
+    let length = st.len();
+    return length < 1 || length > 20;
 }
 
 /// Process an individual chat client
 async fn process(
     state: Arc<Mutex<Shared>>,
-    stream: TcpStream,
+    mut stream: TcpStream,
     addr: SocketAddr,
     // Box<dyn Error + Send + Sync + 'static> is better for errors
     // and most errors should be that anyways
@@ -221,7 +186,9 @@
     lines.send("Please enter your username:").await?;
     // Read the first line from the `LineCodec` stream to get the username.
     let line = match lines.next().await {
-        Some(Ok(ln)) => ln,
+        Some(Ok(ln)) => {
+            ln
+        },
         // We didn't get a line so we return early here.
         _ => {
             tracing::error!("Failed to get username from {}. Client disconnected.", addr);
@@ -230,7 +197,6 @@
     };
     // Register our peer with state which internally sets up some channels.
     let (mut peer, sx) = Peer::new(lines);
-    // process line
     // your way was fine but I prefer putting the Vec type in the call where it's used
     let vec = line.split_whitespace().collect::<Vec<_>>();
     let (_cmd, room_id, username) = match *vec.as_slice() {
@@ -238,49 +204,70 @@
         // which has bounds checking
         // this way there's only 1 bounds check and you get to name the variables
         [cmd, room_id, username] => {
-            if cmd.to_uppercase() != "JOIN" {
-                // TODO can I send this arm to the outermost _ arm?
-                tracing::error!("Incorrect input");
+            if cmd.to_uppercase() != "JOIN"
+                || is_oob(&room_id)
+                || is_oob(&username)
+                || !username.is_ascii()
+                || !room_id.is_ascii()
+            {
+                peer.lines.send("ERROR").await?;  // into() turns err into return type
                 return Ok(());
             }
             (cmd, room_id, username)
         }
         _ => {
-            // TODO this isn't sent in time
-            peer.lines.send("Error").await?;  // into() turns err into return type
+            peer.lines.send("ERROR").await?;  // into() turns err into return type
             return Ok(());
         }
     };
     // Add client to room
     {
         let mut state = state.lock().await;
-        state.add_peer(room_id.to_string(), sx, &peer).await?;
-    }
+        let mut room = state.get_room(room_id.to_string());
+        room.add_peer(room_id.to_string(), sx, &peer).await?;
+    } // Now let the lock go to let another processor run
     // A client has connected, let's let everyone know.
     {
         let mut state = state.lock().await;
-        let msg = format!("{} has joined the chat", username);
+        let mut room = state.get_room(room_id.to_string());
+        let msg = format!("{} has joined", username);
         tracing::info!("{}", msg);
-        state.broadcast(&addr, msg.as_str(), room_id).await;
-    }
-    // Process incoming messages until our stream is exhausted by a disconnect.
+        room.broadcast(&addr, msg.as_str()).await;
+    }
+
+
+    let mut buf = [0u8; 20000];
+    let ms = "".to_string();
+    let mut amt: usize = 0;
+
+    // let bytes_read = &peer.lines.get_mut().read(&mut buf).await.unwrap();
+    // println!("{}", bytes_read);
+        // Process incoming messages until our stream is exhausted by a disconnect.
     loop {
         tokio::select! {
             // A message was received from a peer. Send it to the current user.
             Some(msg) = peer.rx.recv() => {
                 peer.lines.send(&msg).await?;
             }
+
+            // Ok(bytes_read) = &peer.lines.get_mut().read(&mut buf) => {
+            //     amt += bytes_read.unwrap();
+            //     while let bytes_read = peer.lines.into_inner().read(&mut buf).await.unwrap() {
+            //         amt += bytes_read;
+            //         if amt > 1 {
+            //             return Ok(())
+            //         }
+            //     }
+            // }
+
             result = peer.lines.next() => match result {
                 // A message was received from the current user, we should
                 // broadcast this message to the other users.
                 Some(Ok(msg)) => {
                     let mut state = state.lock().await;
                     let msg = format!("{}: {}", username, msg);
-<<<<<<< HEAD
-                    state.broadcast(addr, &msg, roomid.to_string()).await;
-=======
-                    state.broadcast(&addr, msg.as_str(), room_id).await;
->>>>>>> b2ff1919
+                    let mut room = state.get_room(room_id.to_string());
+                    room.broadcast(&addr, msg.as_str()).await;
                 }
                 // An error occurred.
                 Some(Err(e)) => {
@@ -299,10 +286,11 @@
     // Let's let everyone still connected know about it.
     {
         let mut state = state.lock().await;
-        state.rm_peer(room_id, &addr).await;
+        let mut room = state.get_room(room_id.to_string());
+        room.rm_peer(room_id, &addr).await;
         let msg = format!("{} has left the chat", username);
         tracing::info!("{}", msg);
-        state.broadcast(&addr, msg.as_str(), room_id).await;
+        room.broadcast(&addr, msg.as_str()).await;
     }
     Ok(())
 }